--- conflicted
+++ resolved
@@ -43,12 +43,14 @@
 from electrumx.server import daemon
 from electrumx.server.session import ElectrumX
 
-import x16r_hash
-import x16rv2_hash
-import kawpow
-
 Block = namedtuple("Block", "raw header transactions")
 
+try:
+    import evrhash
+except ImportError:
+    import sys
+    print('evrhash must be installed from https://github.com/EvrmoreOrg/cpp-evrprogpow', file=sys.stderr)
+    sys.exit(1)
 
 class CoinError(Exception):
     '''Exception raised for coin-related errors.'''
@@ -230,7 +232,6 @@
     GENESIS_HASH = ('00'*32)
     DEFAULT_MAX_SEND = 10_000_000
     
-<<<<<<< HEAD
     BASIC_HEADER_SIZE = 120
 
     CHAIN_SIZE = 0
@@ -240,6 +241,8 @@
     RPC_PORT = 8819
     REORG_LIMIT = 60
     PEERS = [
+        'electrum1-mainnet.evrmorecoin.org s t',
+        'electrum2-mainnet.evrmorecoin.org s t',
     ]
 
     @classmethod
@@ -251,7 +254,6 @@
             b.reverse()
             return bytes(b)
 
-        import evrhash
         nNonce64 = util.unpack_le_uint64_from(header, 80)[0]  # uint64_t
         mix_hash = reverse_bytes(header[88:120])  # uint256
 
@@ -262,44 +264,6 @@
 
 
 class EvrmoreTestnet(Evrmore):
-=======
-    CHAIN_SIZE = 29_655_304_862
-    CHAIN_SIZE_HEIGHT = 2_873_312
-    AVG_BLOCK_SIZE = 12_681
-    
-    RPC_PORT = 8766
-    REORG_LIMIT = 60
-    PEERS = [
-        'rvn4lyfe.com t s',
-        '162.19.153.65 t s',
-        'electrum-rvn.moontree.com s',
-        'aq7vuqykup2voklcrpqljf6jnjkzrouowsjfrmybdou5kdhrpr6sjjid.onion t s',
-    ]
-
-    @classmethod
-    def static_header_offset(cls, height):
-        '''Given a header height return its offset in the headers file.'''
-        if cls.KAWPOW_ACTIVATION_HEIGHT < 0 or height < cls.KAWPOW_ACTIVATION_HEIGHT:
-            return height * cls.BASIC_HEADER_SIZE
-        else:  # RVN block header size increased with kawpow fork
-            return (cls.KAWPOW_ACTIVATION_HEIGHT * cls.BASIC_HEADER_SIZE) + ((height - cls.KAWPOW_ACTIVATION_HEIGHT) * cls.KAWPOW_HEADER_SIZE)
-
-    @classmethod
-    def header_hash(cls, header):
-        '''Given a header return the hash.'''
-        timestamp = util.unpack_le_uint32_from(header, 68)[0]
-        if timestamp >= cls.KAWPOW_ACTIVATION_TIME:
-            nNonce64 = util.unpack_le_uint64_from(header, 80)[0]  # uint64_t
-            mix_hash = header[119:87:-1]  # uint256
-            header_hash = double_sha256(header[:80])[::-1]
-            return kawpow.light_verify(header_hash, mix_hash, nNonce64)[::-1]
-        elif timestamp >= cls.X16RV2_ACTIVATION_TIME:
-            return x16rv2_hash.getPoWHash(header)
-        else:
-            return x16r_hash.getPoWHash(header)
-
-class RavencoinTestnet(Ravencoin):
->>>>>>> cb14cbdf
     NET = "testnet"
     XPUB_VERBYTES = bytes.fromhex("043587CF")
     XPRV_VERBYTES = bytes.fromhex("04358394")
@@ -308,7 +272,6 @@
     WIF_BYTE = bytes.fromhex("EF")
     GENESIS_HASH = ('0000007b11d0481b2420a7c656ef76775d54ab5b29ee7ea250bc768535693b05')
     
-<<<<<<< HEAD
     CHAIN_SIZE = 0
     CHAIN_SIZE_HEIGHT = 0
     AVG_BLOCK_SIZE = 294
@@ -317,19 +280,11 @@
     RPC_PORT = 18819
     REORG_LIMIT = 60
     PEERS = [
+        'electrum1-testnet.evrmorecoin.org s t',
+        'electrum2-testnet.evrmorecoin.org s t',
     ]
 
     @classmethod
     def header_hash(cls, header):
         return double_sha256(header)
-    
-=======
-    CHAIN_SIZE = 567_294_883
-    CHAIN_SIZE_HEIGHT = 1_048_377
-    AVG_BLOCK_SIZE = 400
-
-    RPC_PORT = 18766
-    PEERS = [
-        "rvn4lyfe.com t50011 s50012",
-    ]
->>>>>>> cb14cbdf
+    