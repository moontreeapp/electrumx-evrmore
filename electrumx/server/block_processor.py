--- conflicted
+++ resolved
@@ -666,13 +666,9 @@
                 await group.spawn(self.prefetcher.main_loop(self.height))
                 await group.spawn(self._process_blocks())
 
-<<<<<<< HEAD
-            group.result    # pylint:disable=W0104
-=======
                 async for task in group:
                     if not task.cancelled():
                         task.result()
->>>>>>> 72b7a496
         # Don't flush for arbitrary exceptions as they might be a cause or consequence of
         # corrupted data
         except CancelledError:
