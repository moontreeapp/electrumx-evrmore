--- conflicted
+++ resolved
@@ -347,14 +347,10 @@
             await g.spawn(self._send_server_features(session, peer))
             peers_task = await g.spawn(self._send_peers_subscribe
                                        (session, peer))
-
-<<<<<<< HEAD
-=======
             async for task in g:
                 if not task.cancelled():
                     task.result()
 
->>>>>>> 0e5402b3
         # Process reported peers if remote peer is good
         peers = peers_task.result()
         await self._note_peers(peers)
