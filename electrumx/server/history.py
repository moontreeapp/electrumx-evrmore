# Copyright (c) 2016-2018, Neil Booth
# Copyright (c) 2017, the ElectrumX authors
#
# All rights reserved.
#
# See the file "LICENCE" for information about the copyright
# and warranty status of this software.

'''History by script hash (address).'''

import array
import ast
import bisect
import time
from collections import defaultdict

<<<<<<< HEAD
import electrumx.lib.util as util
from electrumx.lib.hash import hash_to_hex_str, HASHX_LEN
=======
from electrumx.lib import util
>>>>>>> d4311202
from electrumx.lib.util import (
    pack_be_uint32, pack_le_uint64, unpack_be_uint32_from, unpack_le_uint64,
)


class History(object):

    DB_VERSIONS = [0]

    def __init__(self):
        self.logger = util.class_logger(__name__, self.__class__.__name__)
        # For history compaction
        self.max_hist_row_entries = 12500
        self.unflushed = defaultdict(bytearray)
        self.unflushed_count = 0
        self.flush_count = 0
        self.comp_flush_count = -1
        self.comp_cursor = -1
        self.db_version = max(self.DB_VERSIONS)
        self.upgrade_cursor = -1
        self.db = None

    def open_db(self, db_class, for_sync, utxo_flush_count, compacting):
        self.db = db_class('hist', for_sync)
        self.read_state()
        self.clear_excess(utxo_flush_count)
        # An incomplete compaction needs to be cancelled otherwise
        # restarting it will corrupt the history
        if not compacting:
            self._cancel_compaction()
        return self.flush_count

    def close_db(self):
        if self.db:
            self.db.close()
            self.db = None

    def read_state(self):
        state = self.db.get(b'state\0\0\0\0')
        if state:
            state = ast.literal_eval(state.decode())
            if not isinstance(state, dict):
                raise RuntimeError('failed reading state from history DB')
            self.flush_count = state['flush_count']
            self.comp_flush_count = state.get('comp_flush_count', -1)
            self.comp_cursor = state.get('comp_cursor', -1)
            self.db_version = state.get('db_version', 0)
            self.upgrade_cursor = state.get('upgrade_cursor', -1)
        else:
            self.flush_count = 0
            self.comp_flush_count = -1
            self.comp_cursor = -1
            self.db_version = max(self.DB_VERSIONS)
            self.upgrade_cursor = -1

        if self.db_version not in self.DB_VERSIONS:
            msg = (f'your history DB version is {self.db_version} but '
                   f'this software only handles DB versions {self.DB_VERSIONS}')
            self.logger.error(msg)
            raise RuntimeError(msg)
        if self.db_version != max(self.DB_VERSIONS):
            self.upgrade_db()
        self.logger.info(f'history DB version: {self.db_version}')
        self.logger.info(f'flush count: {self.flush_count:,d}')

    def clear_excess(self, utxo_flush_count):
        # < might happen at end of compaction as both DBs cannot be
        # updated atomically
        if self.flush_count <= utxo_flush_count:
            return

        self.logger.info('DB shut down uncleanly.  Scanning for '
                         'excess history flushes...')

        keys = []
        for key, _hist in self.db.iterator(prefix=b''):
            flush_id, = unpack_be_uint32_from(key[-4:])
            if flush_id > utxo_flush_count:
                keys.append(key)

        self.logger.info(f'deleting {len(keys):,d} history entries')

        self.flush_count = utxo_flush_count
        with self.db.write_batch() as batch:
            for key in keys:
                batch.delete(key)
            self.write_state(batch)

        self.logger.info('deleted excess history entries')

    def write_state(self, batch):
        '''Write state to the history DB.'''
        state = {
            'flush_count': self.flush_count,
            'comp_flush_count': self.comp_flush_count,
            'comp_cursor': self.comp_cursor,
            'db_version': self.db_version,
            'upgrade_cursor': self.upgrade_cursor,
        }
        # History entries are not prefixed; the suffix \0\0 ensures we
        # look similar to other entries and aren't interfered with
        batch.put(b'state\0\0\0\0', repr(state).encode())

    def add_unflushed(self, hashXs_by_tx, first_tx_num):
        unflushed = self.unflushed
        count = 0
        for tx_num, hashXs in enumerate(hashXs_by_tx, start=first_tx_num):
            tx_numb = pack_le_uint64(tx_num)[:5]
            hashXs = set(hashXs)
            for hashX in hashXs:
                unflushed[hashX].extend(tx_numb)
            count += len(hashXs)
        self.unflushed_count += count

    def unflushed_memsize(self):
        return len(self.unflushed) * 180 + self.unflushed_count * 5

    def assert_flushed(self):
        assert not self.unflushed

    def flush(self):
        start_time = time.monotonic()
        self.flush_count += 1
        flush_id = pack_be_uint32(self.flush_count)
        unflushed = self.unflushed

        with self.db.write_batch() as batch:
            for hashX in sorted(unflushed):
                key = hashX + flush_id
                batch.put(key, bytes(unflushed[hashX]))
            self.write_state(batch)

        count = len(unflushed)
        unflushed.clear()
        self.unflushed_count = 0

        if self.db.for_sync:
            elapsed = time.monotonic() - start_time
            self.logger.info(f'flushed history in {elapsed:.1f}s '
                             f'for {count:,d} addrs')

    def backup(self, hashXs, tx_count):
        # Not certain this is needed, but it doesn't hurt
        self.flush_count += 1
        nremoves = 0
        bisect_left = bisect.bisect_left
        chunks = util.chunks

        with self.db.write_batch() as batch:
            for hashX in sorted(hashXs):
                deletes = []
                puts = {}
                for key, hist in self.db.iterator(prefix=hashX, reverse=True):
                    a = array.array('Q')
                    a.frombytes(b''.join(item + bytes(3) for item in chunks(hist, 5)))
                    # Remove all history entries >= tx_count
                    idx = bisect_left(a, tx_count)
                    nremoves += len(a) - idx
                    if idx > 0:
                        puts[key] = hist[:5 * idx]
                        break
                    deletes.append(key)

                for key in deletes:
                    batch.delete(key)
                for key, value in puts.items():
                    batch.put(key, value)
            self.write_state(batch)

        self.logger.info(f'backing up removed {nremoves:,d} history entries')

    def get_txnums(self, hashX, limit=1000):
        '''Generator that returns an unpruned, sorted list of tx_nums in the
        history of a hashX.  Includes both spending and receiving
        transactions.  By default yields at most 1000 entries.  Set
        limit to None to get them all.  '''
        limit = util.resolve_limit(limit)
        chunks = util.chunks
        for _key, hist in self.db.iterator(prefix=hashX):
            for tx_numb in chunks(hist, 5):
                if limit == 0:
                    return
                tx_num, = unpack_le_uint64(tx_numb + bytes(3))
                yield tx_num
                limit -= 1

    #
    # History compaction
    #

    # comp_cursor is a cursor into compaction progress.
    # -1: no compaction in progress
    # 0-65535: Compaction in progress; all prefixes < comp_cursor have
    #     been compacted, and later ones have not.
    # 65536: compaction complete in-memory but not flushed
    #
    # comp_flush_count applies during compaction, and is a flush count
    #     for history with prefix < comp_cursor.  flush_count applies
    #     to still uncompacted history.  It is -1 when no compaction is
    #     taking place.  Key suffixes up to and including comp_flush_count
    #     are used, so a parallel history flush must first increment this
    #
    # When compaction is complete and the final flush takes place,
    # flush_count is reset to comp_flush_count, and comp_flush_count to -1

    def _flush_compaction(self, cursor, write_items, keys_to_delete):
        '''Flush a single compaction pass as a batch.'''
        # Update compaction state
        if cursor == (2**8)**4:  # 65536:
            self.flush_count = self.comp_flush_count
            self.comp_cursor = -1
            self.comp_flush_count = -1
        else:
            self.comp_cursor = cursor

        # History DB.  Flush compacted history and updated state
        with self.db.write_batch() as batch:
            # Important: delete first!  The keyspace may overlap.
            for key in keys_to_delete:
                batch.delete(key)
            for key, value in write_items:
                batch.put(key, value)
            self.write_state(batch)

    def _compact_hashX(self, hashX, hist_map, hist_list,
                       write_items, keys_to_delete):
        '''Compres history for a hashX.  hist_list is an ordered list of
        the histories to be compressed.'''
        # History entries (tx numbers) are 4 bytes each.  Distribute
        # over rows of up to 50KB in size.  A fixed row size means
        # future compactions will not need to update the first N - 1
        # rows.
        max_row_size = self.max_hist_row_entries * 5
        full_hist = b''.join(hist_list)
        nrows = (len(full_hist) + max_row_size - 1) // max_row_size
        if nrows > 4:
            self.logger.info('hashX {} is large: {:,d} entries across '
                             '{:,d} rows'
                             .format(hash_to_hex_str(hashX),
                                     len(full_hist) // 5, nrows))

        # Find what history needs to be written, and what keys need to
        # be deleted.  Start by assuming all keys are to be deleted,
        # and then remove those that are the same on-disk as when
        # compacted.
        write_size = 0
        keys_to_delete.update(hist_map)
        n = 0   # In case of no loops
        for n, chunk in enumerate(util.chunks(full_hist, max_row_size)):
            key = hashX + pack_be_uint32(n)
            if hist_map.get(key) == chunk:
                keys_to_delete.remove(key)
            else:
                write_items.append((key, chunk))
                write_size += len(chunk)

        assert n + 1 == nrows
        self.comp_flush_count = max(self.comp_flush_count, n)

        return write_size

    def _compact_prefix(self, prefix, write_items, keys_to_delete):
        '''Compact all history entries for hashXs beginning with the
        given prefix.  Update keys_to_delete and write.'''
        prior_hashX = None
        hist_map = {}
        hist_list = []

        key_len = HASHX_LEN + 4
        write_size = 0
        for key, hist in self.db.iterator(prefix=prefix):
            # Ignore non-history entries
            if len(key) != key_len:
                continue
            hashX = key[:-4]
            if hashX != prior_hashX and prior_hashX:
                write_size += self._compact_hashX(prior_hashX, hist_map,
                                                  hist_list, write_items,
                                                  keys_to_delete)
                hist_map.clear()
                hist_list.clear()
            prior_hashX = hashX
            hist_map[key] = hist
            hist_list.append(hist)

        if prior_hashX:
            write_size += self._compact_hashX(prior_hashX, hist_map, hist_list,
                                              write_items, keys_to_delete)
        return write_size

    def _compact_history(self, limit):
        '''Inner loop of history compaction.  Loops until limit bytes have
        been processed.
        '''
        keys_to_delete = set()
        write_items = []   # A list of (key, value) pairs
        write_size = 0

        # Loop over 2-byte prefixes
        cursor = self.comp_cursor
        while write_size < limit and cursor < (2**8)**4:  # 65536:
            prefix = pack_be_uint32(cursor)
            write_size += self._compact_prefix(prefix, write_items,
                                               keys_to_delete)
            cursor += 1

        max_rows = self.comp_flush_count + 1
        self._flush_compaction(cursor, write_items, keys_to_delete)

        self.logger.info('history compaction: wrote {:,d} rows ({:.1f} MB), '
                         'removed {:,d} rows, largest: {:,d}, {:.1f}% complete'
                         .format(len(write_items), write_size / 1000000,
                                 len(keys_to_delete), max_rows,
                                 100 * cursor / ((2**8)**4)))
        return write_size

    def _cancel_compaction(self):
        if self.comp_cursor != -1:
            self.logger.warning('cancelling in-progress history compaction')
            self.comp_flush_count = -1
            self.comp_cursor = -1

    #
    # DB upgrade
    #

    def upgrade_db(self):
        pass<|MERGE_RESOLUTION|>--- conflicted
+++ resolved
@@ -14,12 +14,9 @@
 import time
 from collections import defaultdict
 
-<<<<<<< HEAD
-import electrumx.lib.util as util
+from electrumx.lib import util
 from electrumx.lib.hash import hash_to_hex_str, HASHX_LEN
-=======
-from electrumx.lib import util
->>>>>>> d4311202
+
 from electrumx.lib.util import (
     pack_be_uint32, pack_le_uint64, unpack_be_uint32_from, unpack_le_uint64,
 )
