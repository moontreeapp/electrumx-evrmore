--- conflicted
+++ resolved
@@ -1,8 +1,4 @@
-<<<<<<< HEAD
-version = 'ElectrumX Evrmore 1.10.5'
-=======
-version = 'ElectrumX Ravencoin 1.12'
->>>>>>> cb14cbdf
+version = 'ElectrumX Evrmore 1.12'
 version_short = version.split()[-1]
 
 from electrumx.server.controller import Controller
